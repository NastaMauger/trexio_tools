#!/usr/bin/env python3

"""
Trexio to CHAMP input converter
"""

__author__ = "Ravindra Shinde, Evgeny Posenitskiy"
__copyright__ = "Copyright 2021, The TREX Project"
__license__ = "BSD"
__version__ = "1.0.0"
__maintainer__ = "Ravindra Shinde"
__email__ = "r.l.shinde@utwente.nl"
__status__ = "Development"


import sys
import os
import numpy as np


try:
    import trexio
except:
    print("Error: The TREXIO Python library is not installed")
    sys.exit(1)

try:
    import resultsFile
except:
    print("Error: The resultsFile Python library is not installed")
    sys.exit(1)

<<<<<<< HEAD
def run(filename,  gamessfile, back_end=trexio.TREXIO_HDF5):

    trexio_file = trexio.File(filename, mode='r',back_end=trexio.TREXIO_HDF5)
=======
def run(trexio_filename, back_end, filename, logfile='GAMESS_CAS.log'):

    trexio_file = trexio.File(trexio_filename,mode='r',back_end=back_end)
>>>>>>> 26a6c50e


    # Metadata
    # --------

    metadata_num = trexio.read_metadata_code_num(trexio_file)
    metadata_code  = trexio.read_metadata_code(trexio_file)
    metadata_description = trexio.read_metadata_description(trexio_file)

    # Electrons
    # ---------

    electron_up_num = trexio.read_electron_up_num(trexio_file)
    electron_dn_num = trexio.read_electron_dn_num(trexio_file)

    # Nuclei
    # ------

    nucleus_num = trexio.read_nucleus_num(trexio_file)
    nucleus_charge = trexio.read_nucleus_charge(trexio_file)
    nucleus_coord = trexio.read_nucleus_coord(trexio_file)
    nucleus_label = trexio.read_nucleus_label(trexio_file)
    nucleus_point_group = trexio.read_nucleus_point_group(trexio_file)

    # Write the .xyz file containing cartesial coordinates (Bohr) of nuclei
    write_champ_file_geometry(filename, nucleus_num, nucleus_label, nucleus_coord)

    # ECP
    # ------

<<<<<<< HEAD
    # ecp_z_core = trexio.read_ecp_z_core(trexio_file)
    # ecp_local_n = trexio.read_ecp_local_n(trexio_file)
    # ecp_local_num_n_max = trexio.read_ecp_local_num_n_max(trexio_file)
    # ecp_local_exponent = trexio.read_ecp_local_exponent(trexio_file)
    # ecp_local_coef = trexio.read_ecp_local_coef(trexio_file)
    # ecp_local_power = trexio.read_ecp_local_power(trexio_file)
=======
    ecp_z_core = trexio.read_ecp_z_core(trexio_file)
    # ecp_local_n = trexio.read_ecp_local_n(trexio_file)
    ecp_local_num_n_max = trexio.read_ecp_local_num_n_max(trexio_file)
    ecp_local_exponent = trexio.read_ecp_local_exponent(trexio_file)
    ecp_local_coef = trexio.read_ecp_local_coef(trexio_file)
    ecp_local_power = trexio.read_ecp_local_power(trexio_file)
>>>>>>> 26a6c50e


    # Basis

    basis_type = trexio.read_basis_type(trexio_file)
    basis_num = trexio.read_basis_num(trexio_file)
    basis_prim_num = trexio.read_basis_prim_num(trexio_file)
    basis_nucleus_index = trexio.read_basis_nucleus_index(trexio_file)
    basis_nucleus_shell_num = trexio.read_basis_nucleus_shell_num(trexio_file)
    basis_shell_ang_mom = trexio.read_basis_shell_ang_mom(trexio_file)
    basis_shell_prim_num = trexio.read_basis_shell_prim_num(trexio_file)
    basis_shell_factor = trexio.read_basis_shell_factor(trexio_file)
    basis_shell_prim_index = trexio.read_basis_shell_prim_index(trexio_file)
    basis_exponent = trexio.read_basis_exponent(trexio_file)
    basis_coefficient = trexio.read_basis_coefficient(trexio_file)
    basis_prim_factor = trexio.read_basis_prim_factor(trexio_file)

    # AO
    # --

    ao_cartesian = trexio.read_ao_cartesian(trexio_file)
    ao_num = trexio.read_ao_num(trexio_file)
    ao_shell = trexio.read_ao_shell(trexio_file)
    ao_normalization = trexio.read_ao_normalization(trexio_file)


    # MOs
    # ---

    mo_type = trexio.read_mo_type(trexio_file)
    mo_num = trexio.read_mo_num(trexio_file)
    mo_coefficient = trexio.read_mo_coefficient(trexio_file)
    mo_symmetry = trexio.read_mo_symmetry(trexio_file)

    # Write the .sym file containing symmetry information of MOs
    write_champ_file_symmetry(filename, mo_num, mo_symmetry)

    # Write the .orb / .lcao file containing orbital information of MOs
    write_champ_file_orbitals(filename, mo_num, ao_num, mo_coefficient)


    ###### NOTE ######
    # The following portion is written only to test few functionalities
    # It will be replaced by the data stored by trexio library.
<<<<<<< HEAD
    file = resultsFile.getFile(gamessfile)
=======

    file = resultsFile.getFile(logfile)
>>>>>>> 26a6c50e
    print(len(file.det_coefficients[0]))
    print(file.det_coefficients)
    print("CSF")
    print(len(file.csf_coefficients))
    print(file.csf_coefficients[0])

    # Write the .orb / .lcao file containing orbital information of MOs
    #write_champ_file_determinants(filename, )



    return


## Champ v2.0 format input files

# Geometry
def write_champ_file_geometry(filename, nucleus_num, nucleus_label, nucleus_coord):
    """Writes the geometry data from the quantum
    chemistry calculation to a champ v2.0 format file.

    Returns:
        None as a function value
    """

    if filename is not None:
        if isinstance(filename, str):
            ## Write down a geometry file in the new champ v2.0 format
            filename_geometry = os.path.splitext("champ_v2_" + filename)[0]+'_geom.xyz'
            with open(filename_geometry, 'w') as file:

                file.write("{} \n".format(nucleus_num))
                # header line printed below
<<<<<<< HEAD
                file.write("# Converted from the trexio file using trex2champ converter https://github.com/TREX-CoE/trexio_tools \n")
=======
                file.write("# Converted from the trexio file \n")
>>>>>>> 26a6c50e

                for element in range(nucleus_num):
                   file.write("{:5s} {: 0.6f} {: 0.6f} {: 0.6f} \n".format(nucleus_label[element], nucleus_coord[element][0], nucleus_coord[element][1], nucleus_coord[element][2]))

                file.write("\n")
            file.close()
        else:
            raise ValueError
    # If filename is None, return a string representation of the output.
    else:
        return None

# Symmetry
def write_champ_file_symmetry(filename,mo_num, mo_symmetry):
    """Writes the symmetry information of molecular orbitals from the quantum
    chemistry calculation to the new champ v2.0 input file format.

    Returns:
        None as a function value
    """

    if filename is not None:
        if isinstance(filename, str):
            ## Write down a symmetry file in the new champ v2.0 format
            filename_symmetry = os.path.splitext("champ_v2_" + filename)[0]+'_symmetry.sym'
            with open(filename_symmetry, 'w') as file:

                values, counts = np.unique(mo_symmetry, return_counts=True)
                # point group symmetry independent line printed below
                file.write("sym_labels " + str(len(counts)) + " " + str(mo_num)+"\n")

                irrep_string = ""
                irrep_correspondence = {}
                for i, val in enumerate(values):
                    irrep_correspondence[val] = i+1
                    irrep_string += " " + str(i+1) + " " + str(val)

                if all(irreps in mo_symmetry for irreps in values):
                    file.write(f"{irrep_string} \n")   # This defines the rule

                    for item in mo_symmetry:
                        for key, val in irrep_correspondence.items():
                            if item == key:
                                file.write(str(val)+" ")
                    file.write("\n")
                file.write("end\n")
            file.close()

        else:
            raise ValueError
    # If filename is None, return a string representation of the output.
    else:
        return None


# Orbitals / LCAO infomation

def write_champ_file_orbitals(filename, mo_num, ao_num, mo_coefficient):
    """Writes the molecular orbitals coefficients from the quantum
    chemistry calculation / trexio file to champ v2.0 input file format.

    Returns:
        None as a function value
    """

    if filename is not None:
        if isinstance(filename, str):
            ## Write down an orbitals file in the new champ v2.0 format
            filename_orbitals = os.path.splitext("champ_v2_" + filename)[0]+'_orbitals.orb'
            with open(filename_orbitals, 'w') as file:

                # header line printed below
<<<<<<< HEAD
                file.write("# File created using the trex2champ converter https://github.com/TREX-CoE/trexio_tools  \n")
=======
                file.write("# File created using the trex2champ converter \n")
>>>>>>> 26a6c50e
                file.write("lcao " + str(mo_num) + " " + str(ao_num) + " 1 " + "\n" )
                np.savetxt(file, mo_coefficient)
                file.write("end\n")
            file.close()
        else:
            raise ValueError
    # If filename is None, return a string representation of the output.
    else:
        return None

<|MERGE_RESOLUTION|>--- conflicted
+++ resolved
@@ -30,15 +30,9 @@
     print("Error: The resultsFile Python library is not installed")
     sys.exit(1)
 
-<<<<<<< HEAD
 def run(filename,  gamessfile, back_end=trexio.TREXIO_HDF5):
 
     trexio_file = trexio.File(filename, mode='r',back_end=trexio.TREXIO_HDF5)
-=======
-def run(trexio_filename, back_end, filename, logfile='GAMESS_CAS.log'):
-
-    trexio_file = trexio.File(trexio_filename,mode='r',back_end=back_end)
->>>>>>> 26a6c50e
 
 
     # Metadata
@@ -69,21 +63,12 @@
     # ECP
     # ------
 
-<<<<<<< HEAD
-    # ecp_z_core = trexio.read_ecp_z_core(trexio_file)
-    # ecp_local_n = trexio.read_ecp_local_n(trexio_file)
-    # ecp_local_num_n_max = trexio.read_ecp_local_num_n_max(trexio_file)
-    # ecp_local_exponent = trexio.read_ecp_local_exponent(trexio_file)
-    # ecp_local_coef = trexio.read_ecp_local_coef(trexio_file)
-    # ecp_local_power = trexio.read_ecp_local_power(trexio_file)
-=======
     ecp_z_core = trexio.read_ecp_z_core(trexio_file)
     # ecp_local_n = trexio.read_ecp_local_n(trexio_file)
     ecp_local_num_n_max = trexio.read_ecp_local_num_n_max(trexio_file)
     ecp_local_exponent = trexio.read_ecp_local_exponent(trexio_file)
     ecp_local_coef = trexio.read_ecp_local_coef(trexio_file)
     ecp_local_power = trexio.read_ecp_local_power(trexio_file)
->>>>>>> 26a6c50e
 
 
     # Basis
@@ -128,12 +113,7 @@
     ###### NOTE ######
     # The following portion is written only to test few functionalities
     # It will be replaced by the data stored by trexio library.
-<<<<<<< HEAD
     file = resultsFile.getFile(gamessfile)
-=======
-
-    file = resultsFile.getFile(logfile)
->>>>>>> 26a6c50e
     print(len(file.det_coefficients[0]))
     print(file.det_coefficients)
     print("CSF")
@@ -167,11 +147,7 @@
 
                 file.write("{} \n".format(nucleus_num))
                 # header line printed below
-<<<<<<< HEAD
                 file.write("# Converted from the trexio file using trex2champ converter https://github.com/TREX-CoE/trexio_tools \n")
-=======
-                file.write("# Converted from the trexio file \n")
->>>>>>> 26a6c50e
 
                 for element in range(nucleus_num):
                    file.write("{:5s} {: 0.6f} {: 0.6f} {: 0.6f} \n".format(nucleus_label[element], nucleus_coord[element][0], nucleus_coord[element][1], nucleus_coord[element][2]))
@@ -244,11 +220,7 @@
             with open(filename_orbitals, 'w') as file:
 
                 # header line printed below
-<<<<<<< HEAD
                 file.write("# File created using the trex2champ converter https://github.com/TREX-CoE/trexio_tools  \n")
-=======
-                file.write("# File created using the trex2champ converter \n")
->>>>>>> 26a6c50e
                 file.write("lcao " + str(mo_num) + " " + str(ao_num) + " 1 " + "\n" )
                 np.savetxt(file, mo_coefficient)
                 file.write("end\n")
