# pySCF chkpoint file -> TREXIO hdf5 file
# author: Kosuke Nakano
# maintainer: Kosuke Nakano
# email: "kousuke_1123@icloud.com"

# load python packages
import os
import numpy as np

# load pyscf packages
from pyscf import scf
from pyscf.pbc import scf as pbcscf

# Logger
from logging import getLogger

logger = getLogger("Turbo-Workflows").getChild(__name__)


def pyscf_to_trexio(
    pyscf_checkfile: str = "pyscf.chk",
    trexio_filename: str = "trexio.hdf5",
    twist_average_in: bool = False,
    force_wf_complex: bool = False,
):
    # ## pySCF -> TREX-IO
    # - how to install trexio
    # - pip install trexio

    # import trexio
    import trexio

    logger.info(f"pyscf_checkfile = {pyscf_checkfile}")
    logger.info(f"trexio_filename = {trexio_filename}")
    logger.info("Conversion starts...")

    # pyscf instances
    mol = scf.chkfile.load_mol(pyscf_checkfile)
    mf = scf.chkfile.load(pyscf_checkfile, "scf")

    # PBC info
    try:
        mol.a
        pbc_flag = True
    except AttributeError:
        pbc_flag = False
    logger.info(f"PBC flag = {pbc_flag}")

    # twist_average info
    if pbc_flag:
        try:
            k = mf["kpt"]
            twist_average = False
            logger.info("Single-k calculation")
            k_list = [k]
            logger.info(k_list)
        except KeyError:
            twist_average = True
            # logger.error("Twisted-average = True is not implemented")
            # raise NotImplementedError
            logger.info("Twisted-average calculation")
            logger.info("Separated TREXIO files are generated")
            logger.info(
                "The Correspondence between the index \
                    and k is written in kp_info.dat"
            )
            with open("kp_info.dat", "w") as f:
                f.write("# k_index, kx, ky, kz\n")
            k_list = mf["kpts"]
        finally:
<<<<<<< HEAD
            mol = pbcscf.chkfile.load_cell(pyscf_checkfile)
            k_list = mol.get_scaled_kpts(k_list)
            logger.info(k_list)

=======
            mol=pbc_scf.chkfile.load_cell(pyscf_checkfile)
            k_list = mol.get_scaled_kpts(k_list) #absoute -> crystal
            
>>>>>>> d3de9cc9
    else:
        twist_average = False
        k_list = [[0.0, 0.0, 0.0]]

    assert twist_average_in == twist_average

    # if pbc_flag == true, check if ecp or pseudo
    if pbc_flag:
        if len(mol._pseudo) > 0:
            logger.error(
                "TREXIO does not support 'pseudo' format for PBC. \
                    Plz. use 'ecp'"
            )
            raise NotImplementedError

    if twist_average:
        logger.warning(
            f"WF at each k point is saved as a separated file, \
                kXXXX_{trexio_filename}"
        )
        logger.warning("k points info. is stored in kp_info.dat.")

    # each k WF is stored as a separate file!!
    # for an open-boundary calculation, and a single-k one,
    # k_index is a dummy variable
    for k_index, k_vec in enumerate(k_list):
        assert len(k_vec) == 3  # 3d variable
        # set a filename
        if twist_average:
            logger.info(f"kpt={k_vec}")
            filename = os.path.join(
                os.path.dirname(trexio_filename),
                f"k{k_index}_" + os.path.basename(trexio_filename),
            )
            logger.info(f"filename={filename}")
            with open("kp_info.dat", "a") as f:
                f.write(f"{k_index} {k_vec[0]} {k_vec[1]} {k_vec[2]}\n")
        else:
            filename = trexio_filename

        if os.path.exists(filename):
            os.remove(filename)

        # trexio file
        trexio_file = trexio.File(filename, mode="w", back_end=trexio.TREXIO_HDF5)

        ##########################################
        # PBC info
        ##########################################
        if pbc_flag:
            Bohr = 0.5291772109
            a = np.array(mol.a[0]) / Bohr  # angstrom -> bohr
            b = np.array(mol.a[1]) / Bohr  # angstrom -> bohr
            c = np.array(mol.a[2]) / Bohr  # angstrom -> bohr
            k_point = k_vec
            periodic = True
        else:
            periodic = False

        # pbc and cell info
        trexio.write_pbc_periodic(trexio_file, periodic)
        if pbc_flag:
            trexio.write_cell_a(trexio_file, a)
            trexio.write_cell_b(trexio_file, b)
            trexio.write_cell_c(trexio_file, c)
            trexio.write_pbc_k_point(trexio_file, k_point)

        # structure info.
        electron_up_num, electron_dn_num = mol.nelec
        nucleus_num = mol.natm
        atom_charges_list = [mol.atom_charge(i) for i in range(mol.natm)]
        """
        atom_nelec_core_list = [
            mol.atom_nelec_core(i) for i in range(mol.natm)
        ]
        atomic_number_list = [
            mol.atom_charge(i) + mol.atom_nelec_core(i)
            for i in range(mol.natm)
        ]
        """
        chemical_symbol_list = [mol.atom_pure_symbol(i) for i in range(mol.natm)]
        atom_symbol_list = [mol.atom_symbol(i) for i in range(mol.natm)]
        coords_np = mol.atom_coords(unit="Bohr")

        ##########################################
        # Structure info
        ##########################################
        trexio.write_electron_up_num(trexio_file, electron_up_num)
        trexio.write_electron_dn_num(trexio_file, electron_dn_num)
        trexio.write_nucleus_num(trexio_file, nucleus_num)
        trexio.write_nucleus_charge(trexio_file, atom_charges_list)
        trexio.write_nucleus_label(trexio_file, chemical_symbol_list)
        trexio.write_nucleus_coord(trexio_file, coords_np)

        ##########################################
        # basis set info
        ##########################################
        # check the orders of the spherical atomic basis in pyscf!!
        # gto.spheric_labels(mol, fmt="%d, %s, %s, %s")
        # for s -> s
        # for p -> px, py, pz
        # for l >= d -> m=(-l ... 0 ... +l)

        basis_type = "G"  # thanks anthony!
        basis_shell_num = int(np.sum([mol.atom_nshells(i) for i in range(nucleus_num)]))
        nucleus_index = []
        for i in range(nucleus_num):
            for _ in range(len(mol.atom_shell_ids(i))):
                nucleus_index.append(i)
        shell_ang_mom = [mol.bas_angular(i) for i in range(basis_shell_num)]
        basis_prim_num = int(np.sum([mol.bas_nprim(i) for i in range(basis_shell_num)]))

        basis_exponent = []
        basis_coefficient = []
        for i in range(basis_shell_num):
            for bas_exp in mol.bas_exp(i):
                basis_exponent.append(float(bas_exp))
            for bas_ctr_coeff in mol.bas_ctr_coeff(i):
                basis_coefficient.append(float(bas_ctr_coeff))

        basis_shell_index = []
        for i in range(basis_shell_num):
            for _ in range(len(mol.bas_exp(i))):
                basis_shell_index.append(i)

        # normalization factors
        basis_shell_factor = [1.0 for _ in range(basis_shell_num)]  # 1.0 in pySCF

        # gto_norm(l, expnt) => l is angmom, expnt is exponent
        # Note!! Here, the normalization factor of the spherical part
        # are not included. The normalization factor is computed according
        # to Eq.8 of the following paper
        # H.B.S and M.J.F, Int. J. Quant.  Chem., 54(1995), 83-87.
        basis_prim_factor = []
        for prim_i in range(basis_prim_num):
            coeff = basis_coefficient[prim_i]
            expnt = basis_exponent[prim_i]
            l_num = shell_ang_mom[basis_shell_index[prim_i]]
            basis_prim_factor.append(
                mol.gto_norm(l_num, expnt) / np.sqrt(4 * np.pi) * np.sqrt(2 * l_num + 1)
            )

        ##########################################
        # ao info
        ##########################################
        # to be fixed!! for Victor case mol.cart is false, but the basis seems cartesian...
        if mol.cart:
            ao_cartesian = 99999
        else:
            ao_cartesian = 0  # spherical basis representation
        ao_shell = []
        for i, ang_mom in enumerate(shell_ang_mom):
            for _ in range(2 * ang_mom + 1):
                ao_shell.append(i)
        ao_num = len(ao_shell)

        # 1.0 in pyscf (because spherical)
        ao_normalization = [1.0 for _ in range(ao_num)]

        ##########################################
        # mo info
        ##########################################
        mo_type = "MO"

        if twist_average:
            mo_occupation_read = mf["mo_occ"][k_index]
            mo_energy_read = mf["mo_energy"][k_index]
            mo_coeff_read = mf["mo_coeff"][k_index]
        else:
            mo_occupation_read = mf["mo_occ"]
            mo_energy_read = mf["mo_energy"]
            mo_coeff_read = mf["mo_coeff"]

        # check if the pySCF calculation is Restricted or Unrestricted
        # Restricted -> RHF,RKS,ROHF,OROKS
        # Unrestricted -> UHF,UKS

        if len(mo_energy_read) == 2:
            if isinstance(mo_energy_read[0], float):
                spin_restricted = True
            else:
                spin_restricted = False
        else:
            spin_restricted = True

        # the followins are given to TREXIO file lager if spin_restricted == False,
        mo_coefficient_all = []
        mo_occupation_all = []
        mo_energy_all = []
        mo_spin_all = []

        # mo read part starts both for alpha and beta spins
        for ns, spin in enumerate([0, 1]):

            if spin_restricted:
                mo_occupation = mo_occupation_read
                mo_energy = mo_energy_read
                mo_coeff = mo_coeff_read
                if spin == 1:  # 0 is alpha(up), 1 is beta(dn)
                    logger.info("This is spin-restricted calculation.")
                    logger.info("Skip the MO conversion step for beta MOs.")
                    break
            else:
                logger.info(
                    f"MO conversion step for {spin}-spin MOs. 0 is alpha(up), 1 is beta(dn)."
                )
                mo_occupation = mo_occupation_read[ns]
                mo_energy = mo_energy_read[ns]
                mo_coeff = mo_coeff_read[ns]

            mo_num = len(mo_coeff)
            mo_spin_all += [spin for _ in range(mo_num)]

            # mo reordering because mo_coeff[:,mo_i]!!
            mo_coeff = [mo_coeff[:, mo_i] for mo_i in range(mo_num)]

            logger.debug(mo_num)
            logger.debug(len(mo_coeff))
            logger.debug(mo_occupation)
            logger.debug(mo_energy)
            # logger.info(mo_coeff)

            # check if MOs are descending order with respect to "mo occ"
            # this is usually true, but not always true for
            # RO (restricted open-shell) calculations.
            order_bool = all(
                [
                    True if mo_occupation[i] >= mo_occupation[i + 1] else False
                    for i in range(len(mo_occupation) - 1)
                ]
            )
            logger.info(f"MO occupations are in the descending order ? -> {order_bool}")
            if not order_bool:
                logger.warning("MO occupations are not in the descending order!!")
                logger.warning("RO (restricted open-shell) calculations?")
                logger.warning("Reordering MOs...")
                # reordering MOs.
                # descending order (mo occ)
                reo_moocc_index = np.argsort(mo_occupation)[::-1]
                mo_occupation_o = [mo_occupation[l_num] for l_num in reo_moocc_index]
                mo_energy_o = [mo_energy[l_num] for l_num in reo_moocc_index]
                mo_coeff_o = [mo_coeff[l_num] for l_num in reo_moocc_index]
                # descending order (mo energy)
                mo_coeff = []
                mo_occupation = []
                mo_energy = []
                set_mo_occupation = sorted(list(set(mo_occupation_o)), reverse=True)
                for mo_occ in set_mo_occupation:
                    mo_re_index = [
                        i for i, mo in enumerate(mo_occupation_o) if mo == mo_occ
                    ]
                    mo_occupation_t = [mo_occupation_o[l_num] for l_num in mo_re_index]
                    mo_energy_t = [mo_energy_o[l_num] for l_num in mo_re_index]
                    mo_coeff_t = [mo_coeff_o[l_num] for l_num in mo_re_index]
                    reo_ene_index = np.argsort(mo_energy_t)
                    mo_occupation += [mo_occupation_t[l_num] for l_num in reo_ene_index]
                    mo_energy += [mo_energy_t[l_num] for l_num in reo_ene_index]
                    mo_coeff += [mo_coeff_t[l_num] for l_num in reo_ene_index]

            logger.debug("--mo_num--")
            logger.debug(mo_num)
            logger.debug("--len(mo_coeff)--")
            logger.debug(len(mo_coeff))
            logger.debug("--mo_occupation--")
            logger.debug(mo_occupation)
            logger.debug("--mo_energy--")
            logger.debug(mo_energy)
            # logger.debug(mo_coeff)

            # saved mo_occ and mo_energy
            mo_occupation_all += list(mo_occupation)
            mo_energy_all += list(mo_energy)

            # permutation_matrix = []  # for ao and mo swaps, used later

            # molecular coefficient reordering
            # TREX-IO employs (m=-l,..., 0, ..., +l) for spherical basis
            mo_coefficient = []

            for mo_i in range(mo_num):
                mo = mo_coeff[mo_i]
                mo_coeff_buffer = []

                perm_list = []
                perm_n = 0
                for ao_i, ao_c in enumerate(mo):

                    # initialization
                    if ao_i == 0:
                        mo_coeff_for_reord = []
                        current_ang_mom = -1

                    # read ang_mom (i.e., angular momentum of the shell)
                    bas_i = ao_shell[ao_i]
                    ang_mom = shell_ang_mom[bas_i]

                    previous_ang_mom = current_ang_mom
                    current_ang_mom = ang_mom

                    # set multiplicity
                    multiplicity = 2 * ang_mom + 1
                    # print(f"multiplicity = {multiplicity}")

                    # check if the buffer is null, when ang_mom changes
                    if previous_ang_mom != current_ang_mom:
                        assert len(mo_coeff_for_reord) == 0

                    if current_ang_mom == 0:  # s shell
                        # print("s shell/no permutation is needed.")
                        # print("(pyscf notation): s(l=0)")
                        # print("(trexio notation): s(l=0)")
                        reorder_index = [0]

                    elif current_ang_mom == 1:  # p shell

                        # print("p shell/permutation is needed.")
                        # print("(pyscf notation): px(l=+1), py(l=-1), pz(l=0)")
                        # print("(trexio notation): pz(l=0), px(l=+1), py(l=-1)")
                        reorder_index = [2, 0, 1]

                    elif current_ang_mom >= 2:  # > d shell

                        # print("> d shell/permutation is needed.")
                        # print(
                        #    "(pyscf) e.g., f3,-3(l=-3), f3,-2(l=-2), f3,-1(l=-1), \
                        #        f3,0(l=0), f3,+1(l=+1), f3,+2(l=+2), f3,+3(l=+3)"
                        # )
                        # print(
                        #    "(trexio) e.g, f3,0(l=0), f3,+1(l=+1), f3,-1(l=-1), \
                        #        f3,+2(l=+2), f3,-2(l=-2), f3,+3(l=+3), f3,-3(l=-3)"
                        # )
                        l0_index = int((multiplicity - 1) / 2)
                        reorder_index = [l0_index]
                        for i in range(1, int((multiplicity - 1) / 2) + 1):
                            reorder_index.append(l0_index + i)
                            reorder_index.append(l0_index - i)

                    else:
                        raise ValueError("A wrong value was set to current_ang_mom.")

                    mo_coeff_for_reord.append(ao_c)

                    # write MOs!!
                    if len(mo_coeff_for_reord) == multiplicity:
                        # print("--write MOs!!--")
                        mo_coeff_buffer += [
                            mo_coeff_for_reord[i] for i in reorder_index
                        ]

                        # reset buffer
                        mo_coeff_for_reord = []

                        # print("--write perm_list")
                        perm_list += list(np.array(reorder_index) + perm_n)
                        perm_n = perm_n + len(reorder_index)

                mo_coefficient.append(mo_coeff_buffer)
                # permutation_matrix.append(perm_list)

            mo_coefficient_all += mo_coefficient

        # MOs read part end both for alpha and beta spins[l]
        logger.debug("len(mo_coefficient_all)")
        logger.debug(len(mo_coefficient_all))
        logger.debug("len(mo_occupation_all)")
        logger.debug(len(mo_occupation_all))
        logger.debug("len(mo_spin_all)")
        logger.debug(len(mo_spin_all))

        # Conversion from Python complex -> real, complex separately.
        # force WF complex
        if force_wf_complex:
            complex_flag = True
        # check if the MOs have imag.!
        else:
            imag_flags = []
            for mo in mo_coefficient_all:
                imag_flags += list(np.isreal(list(np.real_if_close(mo, tol=100))))
            # print(imag_flags)
            if all(imag_flags):
                complex_flag = False
            else:
                complex_flag = True

        if complex_flag:
            logger.info("The WF is complex")
            mo_coefficient_real = []
            mo_coefficient_imag = []

            for mo__ in mo_coefficient_all:
                mo_real_b = []
                mo_imag_b = []
                for coeff in mo__:
                    mo_real_b.append(coeff.real)
                    mo_imag_b.append(coeff.imag)
                mo_coefficient_real.append(mo_real_b)
                mo_coefficient_imag.append(mo_imag_b)

        else:
            logger.info("The WF is real")
            mo_coefficient_real = [list(np.array(mo).real) for mo in mo_coefficient_all]

        logger.debug("--MOs Done--")

        ##########################################
        # basis set info
        ##########################################
        trexio.write_basis_type(trexio_file, basis_type)  #
        trexio.write_basis_shell_num(trexio_file, basis_shell_num)  #
        trexio.write_basis_prim_num(trexio_file, basis_prim_num)  #
        trexio.write_basis_nucleus_index(trexio_file, nucleus_index)  #
        trexio.write_basis_shell_ang_mom(trexio_file, shell_ang_mom)  #
        trexio.write_basis_shell_factor(trexio_file, basis_shell_factor)  #
        trexio.write_basis_shell_index(trexio_file, basis_shell_index)  #
        trexio.write_basis_exponent(trexio_file, basis_exponent)  #
        trexio.write_basis_coefficient(trexio_file, basis_coefficient)  #
        trexio.write_basis_prim_factor(trexio_file, basis_prim_factor)  #

        ##########################################
        # ao info
        ##########################################
        trexio.write_ao_cartesian(trexio_file, ao_cartesian)  #
        trexio.write_ao_num(trexio_file, ao_num)  #
        trexio.write_ao_shell(trexio_file, ao_shell)  #
        trexio.write_ao_normalization(trexio_file, ao_normalization)  #

        ##########################################
        # mo info
        ##########################################
        trexio.write_mo_type(trexio_file, mo_type)  #

        if complex_flag:
            trexio.write_mo_num(trexio_file, len(mo_coefficient_real))  #
            trexio.write_mo_coefficient(trexio_file, mo_coefficient_real)  #
            trexio.write_mo_coefficient_im(trexio_file, mo_coefficient_imag)  #
        else:
            trexio.write_mo_num(trexio_file, len(mo_coefficient_real))  #
            trexio.write_mo_coefficient(trexio_file, mo_coefficient_real)  #

        trexio.write_mo_occupation(trexio_file, mo_occupation_all)  #

        trexio.write_mo_spin(trexio_file, mo_spin_all)  #

        ##########################################
        # ao integrals
        ##########################################
        # trexio.write_ao_1e_int_overlap(trexio_file, intor_int1e_ovlp)
        # trexio.write_ao_1e_int_kinetic(trexio_file, intor_int1e_kin)
        # trexio.write_ao_1e_int_potential_n_e(trexio_file, intor_int1e_nuc)

        ##########################################
        # ECP
        ##########################################
        # internal format of pyscf
        # https://pyscf.org/pyscf_api_docs/pyscf.gto.html?highlight=ecp#module-pyscf.gto.ecp
        """
        { atom: (nelec,  # core electrons
        ((l, # l=-1 for UL, l>=0 for Ul to indicate |l><l|
        (((exp_1, c_1), # for r^0
        (exp_2, c_2), …),

        ((exp_1, c_1), # for r^1
        (exp_2, c_2), …),

        ((exp_1, c_1), # for r^2
        …))))),

        …}
        """

        # Note! here, the smallest l for the local part is l=1(i.e., p).
        # As a default, nwchem does not have a redundant non-local term
        # (i.e., coeff=0) for H and He.

        if len(mol._ecp) > 0:  # to be fixed!! for Victor case

            ecp_num = 0
            ecp_max_ang_mom_plus_1 = []
            ecp_z_core = []
            ecp_nucleus_index = []
            ecp_ang_mom = []
            ecp_coefficient = []
            ecp_exponent = []
            ecp_power = []

            for nuc_index, (chemical_symbol, atom_symbol) in enumerate(
                zip(chemical_symbol_list, atom_symbol_list)
            ):

                # atom_symbol is superior to atom_pure_symbol!!
                try:
                    z_core, ecp_list = mol._ecp[atom_symbol]
                except KeyError:
                    z_core, ecp_list = mol._ecp[chemical_symbol]

                # ecp zcore
                ecp_z_core.append(z_core)

                # max_ang_mom
                max_ang_mom = max([ecp[0] for ecp in ecp_list])  # this is lmax, right?
                if max_ang_mom == -1:
                    # special case!! H and He.
                    # PySCF database does not define the ul-s part for them.
                    max_ang_mom = 0
                    max_ang_mom_plus_1 = 1
                else:
                    max_ang_mom_plus_1 = max_ang_mom + 1
                ecp_max_ang_mom_plus_1.append(max_ang_mom_plus_1)

                for ecp in ecp_list:
                    ang_mom = ecp[0]
                    if ang_mom == -1:
                        ang_mom = max_ang_mom_plus_1
                    for r, exp_coeff_list in enumerate(ecp[1]):
                        for exp_coeff in exp_coeff_list:
                            exp, coeff = exp_coeff

                            # store variables!!
                            ecp_num += 1
                            ecp_nucleus_index.append(nuc_index)
                            ecp_ang_mom.append(ang_mom)
                            ecp_coefficient.append(coeff)
                            ecp_exponent.append(exp)
                            ecp_power.append(r - 2)

                # special case!! H and He.
                # For the sake of clarity, here I put a dummy coefficient (0.0)
                # for the ul-s part here.
                ecp_num += 1
                ecp_nucleus_index.append(nuc_index)
                ecp_ang_mom.append(0)
                ecp_coefficient.append(0.0)
                ecp_exponent.append(1.0)
                ecp_power.append(0)

            # write to the trex file
            trexio.write_ecp_num(trexio_file, ecp_num)
            trexio.write_ecp_max_ang_mom_plus_1(trexio_file, ecp_max_ang_mom_plus_1)
            trexio.write_ecp_z_core(trexio_file, ecp_z_core)
            trexio.write_ecp_nucleus_index(trexio_file, ecp_nucleus_index)
            trexio.write_ecp_ang_mom(trexio_file, ecp_ang_mom)
            trexio.write_ecp_coefficient(trexio_file, ecp_coefficient)
            trexio.write_ecp_exponent(trexio_file, ecp_exponent)
            trexio.write_ecp_power(trexio_file, ecp_power)

        # close the TREX-IO file
        trexio_file.close()

    logger.info("Conversion to TREXIO is done.")


def cli():
    import argparse
    from logging import getLogger, StreamHandler, Formatter

    log_level = "INFO"
    logger = getLogger("Turbo-Workflows")
    logger.setLevel(log_level)
    stream_handler = StreamHandler()
    stream_handler.setLevel(log_level)
    # handler_format = Formatter(
    #    "%(name)s - %(levelname)s - %(lineno)d - %(message)s"
    # )
    handler_format = Formatter("%(message)s")
    stream_handler.setFormatter(handler_format)
    logger.addHandler(stream_handler)

    # define the parser
    parser = argparse.ArgumentParser(
        epilog="From pyscf chk file to TREXIO file",
        usage="python pyscf_to_trexio.py -c \
            pyscf_checkfile -o trexio_filename",
        formatter_class=argparse.RawDescriptionHelpFormatter,
    )
    parser.add_argument(
        "-c",
        "--pyscf_checkfile",
        help="pyscf checkfile",
        type=str,
        required=True,
    )
    parser.add_argument(
        "-o",
        "--trexio_filename",
        help="trexio filename",
        type=str,
        default="trexio.hdf5",
    )

    # parse the input values
    args = parser.parse_args()
    # parsed_parameter_dict = vars(args)

    pyscf_to_trexio(
        pyscf_checkfile=args.pyscf_checkfile,
        trexio_filename=args.trexio_filename,
    )


if __name__ == "__main__":
    cli()<|MERGE_RESOLUTION|>--- conflicted
+++ resolved
@@ -56,8 +56,6 @@
             logger.info(k_list)
         except KeyError:
             twist_average = True
-            # logger.error("Twisted-average = True is not implemented")
-            # raise NotImplementedError
             logger.info("Twisted-average calculation")
             logger.info("Separated TREXIO files are generated")
             logger.info(
@@ -68,16 +66,10 @@
                 f.write("# k_index, kx, ky, kz\n")
             k_list = mf["kpts"]
         finally:
-<<<<<<< HEAD
             mol = pbcscf.chkfile.load_cell(pyscf_checkfile)
             k_list = mol.get_scaled_kpts(k_list)
             logger.info(k_list)
 
-=======
-            mol=pbc_scf.chkfile.load_cell(pyscf_checkfile)
-            k_list = mol.get_scaled_kpts(k_list) #absoute -> crystal
-            
->>>>>>> d3de9cc9
     else:
         twist_average = False
         k_list = [[0.0, 0.0, 0.0]]
